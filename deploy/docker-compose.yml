--- conflicted
+++ resolved
@@ -57,12 +57,9 @@
       ARTIST_SERVICE_HOST: artist-grpc
       ALBUM_SERVICE_HOST: album-grpc
       TRACK_SERVICE_HOST: track-grpc
-<<<<<<< HEAD
       PLAYLIST_SERVICE_HOST: playlist-grpc
-=======
       AUTH_SERVICE_HOST: auth-grpc
       USER_SERVICE_HOST: user-grpc
->>>>>>> 8d036386
     restart: always
     ports:
       - '8080:8080'
@@ -73,13 +70,10 @@
       - artist-grpc
       - album-grpc
       - track-grpc
-<<<<<<< HEAD
       - playlist-grpc
-=======
       - auth-grpc
       - user-grpc
 
->>>>>>> 8d036386
   artist-grpc:
     build:
       context: ..
@@ -138,13 +132,7 @@
     ports:
       - '5003:5003'
     tty: true
-
-<<<<<<< HEAD
-  playlist-grpc:
-    build:
-      context: ..
-      dockerfile: deploy/images/playlist/Dockerfile
-=======
+    
   auth-grpc:
     build:
       context: ..
@@ -164,7 +152,6 @@
     build:
       context: ..
       dockerfile: deploy/images/user/Dockerfile
->>>>>>> 8d036386
     environment:
       POSTGRES_PORT: ${POSTGRES_PORT}
       POSTGRES_USER: ${POSTGRES_USER}
@@ -176,20 +163,35 @@
       S3_SECRET_KEY: ${S3_SECRET_KEY}
       S3_REGION: ${S3_REGION}
       S3_ENDPOINT: ${S3_ENDPOINT}
-<<<<<<< HEAD
+    container_name: user-grpc
+    restart: always
+    depends_on:
+      - postgres
+    ports:
+      - '5005:5005'
+    tty: true
+
+  playlist-grpc:
+    build:
+      context: ..
+      dockerfile: deploy/images/playlist/Dockerfile
+    environment:
+      POSTGRES_PORT: ${POSTGRES_PORT}
+      POSTGRES_USER: ${POSTGRES_USER}
+      POSTGRES_PASSWORD: ${POSTGRES_PASSWORD}
+      POSTGRES_DB: ${POSTGRES_DB}
+      POSTGRES_HOST: postgres
+      S3_IMAGES_BUCKET: ${S3_IMAGES_BUCKET}
+      S3_ACCESS_KEY: ${S3_ACCESS_KEY}
+      S3_SECRET_KEY: ${S3_SECRET_KEY}
+      S3_REGION: ${S3_REGION}
+      S3_ENDPOINT: ${S3_ENDPOINT}
     container_name: playlist-grpc
-=======
-    container_name: user-grpc
->>>>>>> 8d036386
-    restart: always
-    depends_on:
-      - postgres
-    ports:
-<<<<<<< HEAD
+    restart: always
+    depends_on:
+      - postgres
+    ports:
       - '5006:5006'
-=======
-      - '5005:5005'
->>>>>>> 8d036386
     tty: true
 
   nginx:
