--- conflicted
+++ resolved
@@ -62,33 +62,28 @@
 	Host string
 }
 
-<<<<<<< HEAD
 type PlaylistService struct {
-=======
+	Port int `mapstructure:"port"`
+	Host string
+}
+
 type AuthService struct {
 	Port int `mapstructure:"port"`
 	Host string
 }
 
 type UserService struct {
->>>>>>> 8d036386
 	Port int `mapstructure:"port"`
 	Host string
 }
 
 type Services struct {
-<<<<<<< HEAD
 	ArtistService   ArtistService   `mapstructure:"artist_service"`
 	AlbumService    AlbumService    `mapstructure:"album_service"`
 	TrackService    TrackService    `mapstructure:"track_service"`
+	AuthService     AuthService     `mapstructure:"auth_service"`
+	UserService     UserService     `mapstructure:"user_service"`
 	PlaylistService PlaylistService `mapstructure:"playlist_service"`
-=======
-	ArtistService ArtistService `mapstructure:"artist_service"`
-	AlbumService  AlbumService  `mapstructure:"album_service"`
-	TrackService  TrackService  `mapstructure:"track_service"`
-	AuthService   AuthService   `mapstructure:"auth_service"`
-	UserService   UserService   `mapstructure:"user_service"`
->>>>>>> 8d036386
 }
 
 type PaginationConfig struct {
@@ -142,12 +137,8 @@
 	config.Services.ArtistService.Host = os.Getenv("ARTIST_SERVICE_HOST")
 	config.Services.AlbumService.Host = os.Getenv("ALBUM_SERVICE_HOST")
 	config.Services.TrackService.Host = os.Getenv("TRACK_SERVICE_HOST")
-<<<<<<< HEAD
-	config.Services.PlaylistService.Host = os.Getenv("PLAYLIST_SERVICE_HOST")
-=======
 	config.Services.AuthService.Host = os.Getenv("AUTH_SERVICE_HOST")
 	config.Services.UserService.Host = os.Getenv("USER_SERVICE_HOST")
->>>>>>> 8d036386
-
+	config.Services.PlaylistService.Host = os.Getenv("PLAYLIST_SERVICE_HOST")
 	return &config, nil
 }