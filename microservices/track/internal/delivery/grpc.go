package delivery

import (
	"context"
	"fmt"

	trackProto "github.com/go-park-mail-ru/2025_1_Return_Zero/gen/track"
	domain "github.com/go-park-mail-ru/2025_1_Return_Zero/microservices/track/internal/domain"
	model "github.com/go-park-mail-ru/2025_1_Return_Zero/microservices/track/model"
	"google.golang.org/protobuf/types/known/emptypb"
)

type TrackService struct {
	trackProto.UnimplementedTrackServiceServer
	trackUsecase domain.Usecase
}

func NewTrackService(trackUsecase domain.Usecase) trackProto.TrackServiceServer {
	return &TrackService{
		trackUsecase: trackUsecase,
	}
}

func (s *TrackService) GetAllTracks(ctx context.Context, req *trackProto.UserIDWithFilters) (*trackProto.TrackList, error) {
	tracks, err := s.trackUsecase.GetAllTracks(ctx, model.FiltersFromProtoToUsecase(req.Filters), req.UserId.Id)
	if err != nil {
		return nil, err
	}
	for i := range tracks {
		fmt.Println(tracks[i].Title)
		fmt.Println(tracks[i].Thumbnail)
		fmt.Println(tracks[i].Duration)
		fmt.Println(tracks[i].AlbumID)
	}
	return model.TrackListFromUsecaseToProto(tracks), nil
}

func (s *TrackService) GetTrackByID(ctx context.Context, req *trackProto.TrackIDWithUserID) (*trackProto.TrackDetailed, error) {
	track, err := s.trackUsecase.GetTrackByID(ctx, req.TrackId.Id, req.UserId.Id)
	if err != nil {
		return nil, err
	}
	return model.TrackDetailedFromUsecaseToProto(track), nil
}

func (s *TrackService) CreateStream(ctx context.Context, req *trackProto.TrackStreamCreateData) (*trackProto.StreamID, error) {
	streamID, err := s.trackUsecase.CreateStream(ctx, model.TrackStreamCreateDataFromProtoToUsecase(req))
	if err != nil {
		return nil, err
	}
	return model.StreamIDFromUsecaseToProto(streamID), nil
}

func (s *TrackService) UpdateStreamDuration(ctx context.Context, req *trackProto.TrackStreamUpdateData) (*emptypb.Empty, error) {
	err := s.trackUsecase.UpdateStreamDuration(ctx, model.TrackStreamUpdateDataFromProtoToUsecase(req))
	if err != nil {
		return nil, err
	}
	return &emptypb.Empty{}, nil
}

func (s *TrackService) GetLastListenedTracks(ctx context.Context, req *trackProto.UserIDWithFilters) (*trackProto.TrackList, error) {
	tracks, err := s.trackUsecase.GetLastListenedTracks(ctx, req.UserId.Id, model.FiltersFromProtoToUsecase(req.Filters))
	if err != nil {
		return nil, err
	}
	return model.TrackListFromUsecaseToProto(tracks), nil
}

func (s *TrackService) GetTracksByIDs(ctx context.Context, req *trackProto.TrackIDList) (*trackProto.TrackList, error) {
	ids, userID := model.TrackIDListFromProtoToUsecase(req)
	tracks, err := s.trackUsecase.GetTracksByIDs(ctx, ids, userID)
	if err != nil {
		return nil, err
	}
	return model.TrackListFromUsecaseToProto(tracks), nil
}

func (s *TrackService) GetTracksByIDsFiltered(ctx context.Context, req *trackProto.TrackIDListWithFilters) (*trackProto.TrackList, error) {
	ids, filters, userID := model.TrackIDListWithFiltersFromProtoToUsecase(req)
	tracks, err := s.trackUsecase.GetTracksByIDsFiltered(ctx, ids, filters, userID)
	if err != nil {
		return nil, err
	}
	return model.TrackListFromUsecaseToProto(tracks), nil
}

func (s *TrackService) GetAlbumIDByTrackID(ctx context.Context, req *trackProto.TrackID) (*trackProto.AlbumID, error) {
	albumID, err := s.trackUsecase.GetAlbumIDByTrackID(ctx, req.Id)
	if err != nil {
		return nil, err
	}
	return &trackProto.AlbumID{Id: albumID}, nil
}

func (s *TrackService) GetTracksByAlbumID(ctx context.Context, req *trackProto.AlbumIDWithUserID) (*trackProto.TrackList, error) {
	tracks, err := s.trackUsecase.GetTracksByAlbumID(ctx, req.AlbumId.Id, req.UserId.Id)
	if err != nil {
		return nil, err
	}
	return model.TrackListFromUsecaseToProto(tracks), nil
}

func (s *TrackService) GetMinutesListenedByUserID(ctx context.Context, req *trackProto.UserID) (*trackProto.MinutesListened, error) {
	minutesListened, err := s.trackUsecase.GetMinutesListenedByUserID(ctx, req.Id)
	if err != nil {
		return nil, err
	}
	return &trackProto.MinutesListened{Minutes: minutesListened}, nil
}

func (s *TrackService) GetTracksListenedByUserID(ctx context.Context, req *trackProto.UserID) (*trackProto.TracksListened, error) {
	tracks, err := s.trackUsecase.GetTracksListenedByUserID(ctx, req.Id)
	if err != nil {
		return nil, err
	}
	return &trackProto.TracksListened{Tracks: tracks}, nil
}

func (s *TrackService) LikeTrack(ctx context.Context, req *trackProto.LikeRequest) (*emptypb.Empty, error) {
	err := s.trackUsecase.LikeTrack(ctx, model.LikeRequestFromProtoToUsecase(req))
	if err != nil {
		return nil, err
	}
	return &emptypb.Empty{}, nil
}

func (s *TrackService) GetFavoriteTracks(ctx context.Context, req *trackProto.FavoriteRequest) (*trackProto.TrackList, error) {
	tracks, err := s.trackUsecase.GetFavoriteTracks(ctx, model.FavoriteRequestFromProtoToUsecase(req))
	if err != nil {
		return nil, err
	}
	return model.TrackListFromUsecaseToProto(tracks), nil
}

func (s *TrackService) SearchTracks(ctx context.Context, req *trackProto.Query) (*trackProto.TrackList, error) {
	tracks, err := s.trackUsecase.SearchTracks(ctx, req.Query, req.UserId.Id)
	if err != nil {
		return nil, err
	}
	return model.TrackListFromUsecaseToProto(tracks), nil
}

<<<<<<< HEAD
func (s *TrackService) AddTracksToAlbum(ctx context.Context, req *trackProto.TracksListWithAlbumID) (*trackProto.TrackIdsList, error) {
	tracksList := model.TracksListWithAlbumIDFromProtoToUsecase(req)
	trackIDs, err := s.trackUsecase.AddTracksToAlbum(ctx, tracksList)
	if err != nil {
		return nil, err
	}
	return model.TrackIdsListFromUsecaseToProto(trackIDs), nil
}

func (s *TrackService) DeleteTracksByAlbumID(ctx context.Context, req *trackProto.AlbumID) (*emptypb.Empty, error) {
	err := s.trackUsecase.DeleteTracksByAlbumID(ctx, req.Id)
	if err != nil {
		return nil, err
	}
	return &emptypb.Empty{}, nil
=======
func (s *TrackService) GetMostLikedTracks(ctx context.Context, req *trackProto.UserID) (*trackProto.TrackList, error) {
	tracks, err := s.trackUsecase.GetMostLikedTracks(ctx, req.Id)
	if err != nil {
		return nil, err
	}
	return model.TrackListFromUsecaseToProto(tracks), nil
}

func (s *TrackService) GetMostRecentTracks(ctx context.Context, req *trackProto.UserID) (*trackProto.TrackList, error) {
	tracks, err := s.trackUsecase.GetMostRecentTracks(ctx, req.Id)
	if err != nil {
		return nil, err
	}
	return model.TrackListFromUsecaseToProto(tracks), nil
}

func (s *TrackService) GetMostListenedLastMonthTracks(ctx context.Context, req *trackProto.UserID) (*trackProto.TrackList, error) {
	tracks, err := s.trackUsecase.GetMostListenedLastMonthTracks(ctx, req.Id)
	if err != nil {
		return nil, err
	}
	return model.TrackListFromUsecaseToProto(tracks), nil
}

func (s *TrackService) GetMostLikedLastWeekTracks(ctx context.Context, req *trackProto.UserID) (*trackProto.TrackList, error) {
	tracks, err := s.trackUsecase.GetMostLikedLastWeekTracks(ctx, req.Id)
	if err != nil {
		return nil, err
	}
	return model.TrackListFromUsecaseToProto(tracks), nil
>>>>>>> eea89a29
}<|MERGE_RESOLUTION|>--- conflicted
+++ resolved
@@ -141,7 +141,6 @@
 	return model.TrackListFromUsecaseToProto(tracks), nil
 }
 
-<<<<<<< HEAD
 func (s *TrackService) AddTracksToAlbum(ctx context.Context, req *trackProto.TracksListWithAlbumID) (*trackProto.TrackIdsList, error) {
 	tracksList := model.TracksListWithAlbumIDFromProtoToUsecase(req)
 	trackIDs, err := s.trackUsecase.AddTracksToAlbum(ctx, tracksList)
@@ -157,7 +156,7 @@
 		return nil, err
 	}
 	return &emptypb.Empty{}, nil
-=======
+
 func (s *TrackService) GetMostLikedTracks(ctx context.Context, req *trackProto.UserID) (*trackProto.TrackList, error) {
 	tracks, err := s.trackUsecase.GetMostLikedTracks(ctx, req.Id)
 	if err != nil {
@@ -188,5 +187,4 @@
 		return nil, err
 	}
 	return model.TrackListFromUsecaseToProto(tracks), nil
->>>>>>> eea89a29
 }