--- conflicted
+++ resolved
@@ -219,7 +219,6 @@
 	return model.TrackListFromRepositoryToUsecase(repoTracks), nil
 }
 
-<<<<<<< HEAD
 func getMp3Duration(fileData []byte) (int64, error) {
 	reader := bytes.NewReader(fileData)
 
@@ -271,7 +270,7 @@
 
 func (u *TrackUsecase) DeleteTracksByAlbumID(ctx context.Context, albumID int64) error {
 	return u.trackRepo.DeleteTracksByAlbumID(ctx, albumID)
-=======
+
 func (u *TrackUsecase) GetMostLikedTracks(ctx context.Context, userID int64) ([]*usecaseModel.Track, error) {
 	repoTracks, err := u.trackRepo.GetMostLikedTracks(ctx, userID)
 	if err != nil {
@@ -302,5 +301,4 @@
 		return nil, err
 	}
 	return model.TrackListFromRepositoryToUsecase(repoTracks), nil
->>>>>>> eea89a29
 }