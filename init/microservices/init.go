package grpc

import (
	"fmt"

	"github.com/go-park-mail-ru/2025_1_Return_Zero/config"
	"go.uber.org/zap"
	"google.golang.org/grpc"
	"google.golang.org/grpc/credentials/insecure"
)

type Clients struct {
<<<<<<< HEAD
	ArtistClient   *grpc.ClientConn
	AlbumClient    *grpc.ClientConn
	TrackClient    *grpc.ClientConn
	PlaylistClient *grpc.ClientConn
=======
	ArtistClient *grpc.ClientConn
	AlbumClient  *grpc.ClientConn
	TrackClient  *grpc.ClientConn
	AuthClient   *grpc.ClientConn
	UserClient   *grpc.ClientConn
>>>>>>> 8d036386
}

func InitGrpc(cfg *config.Services, logger *zap.SugaredLogger) (*Clients, error) {
	artistClient, err := grpc.NewClient(fmt.Sprintf("%s:%d", cfg.ArtistService.Host, cfg.ArtistService.Port), grpc.WithTransportCredentials(insecure.NewCredentials()))
	if err != nil {
		logger.Fatal("Error creating artist client:", zap.Error(err))
	}

	albumClient, err := grpc.NewClient(fmt.Sprintf("%s:%d", cfg.AlbumService.Host, cfg.AlbumService.Port), grpc.WithTransportCredentials(insecure.NewCredentials()))
	if err != nil {
		logger.Fatal("Error creating album client:", zap.Error(err))
	}

	trackClient, err := grpc.NewClient(fmt.Sprintf("%s:%d", cfg.TrackService.Host, cfg.TrackService.Port), grpc.WithTransportCredentials(insecure.NewCredentials()))
	if err != nil {
		logger.Fatal("Error creating track client:", zap.Error(err))
	}

<<<<<<< HEAD
	playlistClient, err := grpc.NewClient(fmt.Sprintf("%s:%d", cfg.PlaylistService.Host, cfg.PlaylistService.Port), grpc.WithTransportCredentials(insecure.NewCredentials()))
	if err != nil {
		logger.Fatal("Error creating playlist client:", zap.Error(err))
	}

	return &Clients{
		ArtistClient:   artistClient,
		AlbumClient:    albumClient,
		TrackClient:    trackClient,
		PlaylistClient: playlistClient,
=======
	authClient, err := grpc.NewClient(fmt.Sprintf("%s:%d", cfg.AuthService.Host, cfg.AuthService.Port), grpc.WithTransportCredentials(insecure.NewCredentials()))
	if err != nil {
		logger.Fatal("Error creating auth client:", zap.Error(err))
	}

	userClient, err := grpc.NewClient(fmt.Sprintf("%s:%d", cfg.UserService.Host, cfg.UserService.Port), grpc.WithTransportCredentials(insecure.NewCredentials()))
	if err != nil {
		logger.Fatal("Error creating user client:", zap.Error(err))
	}

	return &Clients{
		ArtistClient: artistClient,
		AlbumClient:  albumClient,
		TrackClient:  trackClient,
		AuthClient:  authClient,
		UserClient:  userClient,
>>>>>>> 8d036386
	}, nil
}<|MERGE_RESOLUTION|>--- conflicted
+++ resolved
@@ -10,18 +10,12 @@
 )
 
 type Clients struct {
-<<<<<<< HEAD
 	ArtistClient   *grpc.ClientConn
 	AlbumClient    *grpc.ClientConn
 	TrackClient    *grpc.ClientConn
+	AuthClient     *grpc.ClientConn
+	UserClient     *grpc.ClientConn
 	PlaylistClient *grpc.ClientConn
-=======
-	ArtistClient *grpc.ClientConn
-	AlbumClient  *grpc.ClientConn
-	TrackClient  *grpc.ClientConn
-	AuthClient   *grpc.ClientConn
-	UserClient   *grpc.ClientConn
->>>>>>> 8d036386
 }
 
 func InitGrpc(cfg *config.Services, logger *zap.SugaredLogger) (*Clients, error) {
@@ -40,18 +34,11 @@
 		logger.Fatal("Error creating track client:", zap.Error(err))
 	}
 
-<<<<<<< HEAD
 	playlistClient, err := grpc.NewClient(fmt.Sprintf("%s:%d", cfg.PlaylistService.Host, cfg.PlaylistService.Port), grpc.WithTransportCredentials(insecure.NewCredentials()))
 	if err != nil {
 		logger.Fatal("Error creating playlist client:", zap.Error(err))
 	}
 
-	return &Clients{
-		ArtistClient:   artistClient,
-		AlbumClient:    albumClient,
-		TrackClient:    trackClient,
-		PlaylistClient: playlistClient,
-=======
 	authClient, err := grpc.NewClient(fmt.Sprintf("%s:%d", cfg.AuthService.Host, cfg.AuthService.Port), grpc.WithTransportCredentials(insecure.NewCredentials()))
 	if err != nil {
 		logger.Fatal("Error creating auth client:", zap.Error(err))
@@ -63,11 +50,11 @@
 	}
 
 	return &Clients{
-		ArtistClient: artistClient,
-		AlbumClient:  albumClient,
-		TrackClient:  trackClient,
-		AuthClient:  authClient,
-		UserClient:  userClient,
->>>>>>> 8d036386
+		ArtistClient:   artistClient,
+		AlbumClient:    albumClient,
+		TrackClient:    trackClient,
+		PlaylistClient: playlistClient,
+		AuthClient:     authClient,
+		UserClient:     userClient,
 	}, nil
 }