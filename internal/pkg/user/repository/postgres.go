--- conflicted
+++ resolved
@@ -57,13 +57,6 @@
 			FROM "user"
 			WHERE username = $1
 			`
-<<<<<<< HEAD
-	getUserIDByUsernameQuery = `
-			SELECT id
-			FROM "user"
-			WHERE username = $1
-			`
-=======
 	changeUsernameQuery = `
 			UPDATE "user"
 			SET username = $1
@@ -126,7 +119,6 @@
                 is_public_artists_listened
             ) VALUES ($1, false, false, false, false, false, false)
     `
->>>>>>> 9d6d4797
 )
 
 func hashPassword(salt []byte, password string) string {
@@ -271,10 +263,6 @@
 	return nil
 }
 
-<<<<<<< HEAD
-func (r *userPostgresRepository) GetUserIDByUsername(username string) (int64, error) {
-	row := r.db.QueryRow(getUserIDByUsernameQuery, username)
-=======
 func (r *userPostgresRepository) changeEmail(ctx context.Context, username string, newEmail string) error {
 	_, err := r.db.ExecContext(ctx, changeEmailQuery, newEmail, username)
 	if err != nil {
@@ -345,7 +333,6 @@
 
 func (r *userPostgresRepository) getIdByUsername(ctx context.Context, username string) (int64, error) {
 	row := r.db.QueryRowContext(ctx, getIdByUsernameQuery, username)
->>>>>>> 9d6d4797
 	var userID int64
 	err := row.Scan(&userID)
 	if err != nil {
@@ -355,8 +342,6 @@
 		return 0, err
 	}
 	return userID, nil
-<<<<<<< HEAD
-=======
 }
 
 func (r *userPostgresRepository) ChangeUserPrivacySettings(ctx context.Context, privacySettings *repoModel.PrivacySettings) error {
@@ -394,5 +379,4 @@
 		return nil, err
 	}
 	return &user, nil
->>>>>>> 9d6d4797
 }