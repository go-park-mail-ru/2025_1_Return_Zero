--- conflicted
+++ resolved
@@ -315,11 +315,7 @@
 		return
 	}
 
-<<<<<<< HEAD
 	avatarURL, err := h.usecase.UploadAvatar(ctx, username, file)
-=======
-	err = h.usecase.UploadAvatar(ctx, username, file)
->>>>>>> 87b57c68
 	if err != nil {
 		logger.Error("failed to upload avatar", zap.Error(err))
 		helpers.WriteErrorResponse(w, http.StatusBadRequest, err.Error(), nil)
@@ -331,54 +327,6 @@
 	helpers.WriteSuccessResponse(w, http.StatusOK, msg, nil)
 }
 
-<<<<<<< HEAD
-=======
-// ChangeUserData godoc
-// @Summary Change user profile data
-// @Description Updates user's profile information such as username, email, or password
-// @Tags user
-// @Accept json
-// @Produce json
-// @Param data body delivery.ChangeUserData true "User data to be updated"
-// @Success 200 {object} delivery.APIResponse{body=delivery.UserToFront} "User data successfully updated"
-// @Failure 400 {object} delivery.APIBadRequestErrorResponse "Bad request - invalid user data or validation failure"
-// @Router /user/{username} [put]
-func (h *UserHandler) ChangeUserData(w http.ResponseWriter, r *http.Request) {
-	ctx := r.Context()
-	logger := middleware.LoggerFromContext(ctx)
-
-	userAuth, exist := middleware.GetUserFromContext(ctx)
-	if !exist {
-		logger.Error("user not auth")
-		helpers.WriteErrorResponse(w, http.StatusBadRequest, "user not found in context", nil)
-		return
-	}
-
-	changeData := &deliveryModel.ChangeUserData{}
-	err := helpers.ReadJSON(w, r, changeData)
-	if err != nil {
-		logger.Error("failed to read change user data", zap.Error(err))
-		helpers.WriteErrorResponse(w, http.StatusBadRequest, err.Error(), nil)
-		return
-	}
-
-	isValid, err := validateData(changeData)
-	if err != nil || !isValid {
-		logger.Error("failed to validate change user data", zap.Error(err))
-		helpers.WriteErrorResponse(w, http.StatusBadRequest, ErrValidationFailed.Error(), nil)
-		return
-	}
-	changeDataUsecase := changeDataToUsecaseModel(changeData)
-	newUser, err := h.usecase.ChangeUserData(ctx, userAuth.Username, changeDataUsecase)
-	if err != nil {
-		logger.Error("failed to change user data", zap.Error(err))
-		helpers.WriteErrorResponse(w, http.StatusBadRequest, err.Error(), nil)
-		return
-	}
-	helpers.WriteSuccessResponse(w, http.StatusOK, toUserToFront(newUser), nil)
-}
-
->>>>>>> 87b57c68
 // DeleteUser godoc
 // @Summary Delete user account
 // @Description Deletes the authenticated user's account. Requires valid session cookie and matching user credentials.
@@ -446,7 +394,6 @@
 	helpers.WriteSuccessResponse(w, http.StatusOK, msg, nil)
 }
 
-<<<<<<< HEAD
 // GetUserData godoc
 // @Summary Get user profile data and privacy settings
 // @Description Retrieves user's profile information and privacy settings
@@ -472,38 +419,10 @@
 	userAndSettings, err := h.usecase.GetUserData(ctx, username)
 	if err != nil {
 		logger.Error("failed to get user by username", zap.Error(err))
-=======
-// ChangeUserPrivacySettings godoc
-// @Summary Change user privacy settings 
-// @Description Updates user's privacy settings
-// @Tags user 
-// @Accept json 
-// @Produce json 
-// @Param settings body delivery.PrivacySettings true "User privacy settings to be updated" 
-// @Success 200 {object} delivery.APIResponse{body=delivery.Message} "Privacy settings successfully changed" 
-// @Failure 400 {object} delivery.APIBadRequestErrorResponse "Bad request - invalid settings data, validation failure, or unauthorized user" 
-// @Router /user/{username}/privacy [put]
-func (h *UserHandler) ChangeUserPrivacySettings(w http.ResponseWriter, r *http.Request) {
-	ctx := r.Context()
-	logger := middleware.LoggerFromContext(ctx)
-
-	userAuth, exist := middleware.GetUserFromContext(ctx)
-	if !exist {
-		logger.Error("user not auth")
-		helpers.WriteErrorResponse(w, http.StatusBadRequest, "user not found in context", nil)
-		return
-	}
-
-	settings := &deliveryModel.PrivacySettings{}
-	err := helpers.ReadJSON(w, r, settings)
-	if err != nil {
-		logger.Error("failed to read privacy settings", zap.Error(err))
->>>>>>> 87b57c68
-		helpers.WriteErrorResponse(w, http.StatusBadRequest, err.Error(), nil)
-		return
-	}
-
-<<<<<<< HEAD
+		helpers.WriteErrorResponse(w, http.StatusBadRequest, err.Error(), nil)
+		return
+	}
+
 	userAndSettingsDelivery := &deliveryModel.UserAndSettings{
 		Username:   userAndSettings.Username,
 		Email:      userAndSettings.Email,
@@ -551,80 +470,16 @@
 	newUser, err := h.usecase.ChangeUserData(ctx, userAuth.Username, changeDataToUsecaseModel(userChangeData))
 	if err != nil {
 		logger.Error("failed to change user data", zap.Error(err))
-=======
-	isValid, err := validateData(settings)
-	if err != nil || !isValid {
-		logger.Error("failed to validate privacy settings", zap.Error(err))
-		helpers.WriteErrorResponse(w, http.StatusBadRequest, ErrValidationFailed.Error(), nil)
-		return
-	}
-
-	if userAuth.Username != settings.Username {
-		logger.Error("wrong user")
-		helpers.WriteErrorResponse(w, http.StatusBadRequest, "user not found in context", nil)
-		return
-	}
-
-	settingsUsecase := privacySettingsToUsecaseModel(settings)
-	err = h.usecase.ChangeUserPrivacySettings(ctx, settingsUsecase)
-	if err != nil {
-		logger.Error("failed to change privacy settings", zap.Error(err))
-		helpers.WriteErrorResponse(w, http.StatusBadRequest, err.Error(), nil)
-		return
-	}
-	msg := &deliveryModel.Message{
-		Message: "Privacy settings successfully changed",
-	}
-	helpers.WriteSuccessResponse(w, http.StatusOK, msg, nil)
-}
-
-// GetUserData godoc 
-// @Summary Get user profile data and privacy settings 
-// @Description Retrieves user's profile information and privacy settings 
-// @Tags user 
-// @Accept json 
-// @Produce json 
-// @Param username path string true "Username" 
-// @Success 200 {object} delivery.APIResponse{body=delivery.UserAndSettings} "User data and privacy settings" 
-// @Failure 400 {object} delivery.APIBadRequestErrorResponse "Bad request - username not found in URL or user not found" 
-// @Router /user/{username} [get]
-func (h *UserHandler) GetUserData(w http.ResponseWriter, r *http.Request) {
-	ctx := r.Context()
-	logger := middleware.LoggerFromContext(ctx)
-
-	vars := mux.Vars(r)
-	username, ok := vars["username"]
-	if !ok {
-		logger.Error("username not found in URL")
-		helpers.WriteErrorResponse(w, http.StatusBadRequest, "username not found in URL", nil)
-		return
-	}
-
-	userAndSettings, err := h.usecase.GetUserData(ctx, username)
-	if err != nil {
-		logger.Error("failed to get user by username", zap.Error(err))
->>>>>>> 87b57c68
 		helpers.WriteErrorResponse(w, http.StatusBadRequest, err.Error(), nil)
 		return
 	}
 
 	userAndSettingsDelivery := &deliveryModel.UserAndSettings{
-<<<<<<< HEAD
 		Username:   newUser.Username,
 		Email:      newUser.Email,
 		AvatarUrl:  newUser.AvatarUrl,
 		Privacy:    (*deliveryModel.Privacy)(newUser.Privacy),
 		Statistics: (*deliveryModel.Statistics)(newUser.Statistics),
-=======
-		Username:                userAndSettings.Username,
-		AvatarUrl:               userAndSettings.AvatarUrl,
-		IsPublicPlaylists:       userAndSettings.IsPublicPlaylists,
-		IsPublicMinutesListened: userAndSettings.IsPublicMinutesListened,
-		IsPublicFavoriteArtists: userAndSettings.IsPublicFavoriteArtists,
-		IsPublicTracksListened:  userAndSettings.IsPublicTracksListened,
-		IsPublicFavoriteTracks:  userAndSettings.IsPublicFavoriteTracks,
-		IsPublicArtistsListened: userAndSettings.IsPublicArtistsListened,
->>>>>>> 87b57c68
 	}
 
 	helpers.WriteSuccessResponse(w, http.StatusOK, userAndSettingsDelivery, nil)
