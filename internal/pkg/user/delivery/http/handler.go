package user

import (
	"errors"
	"net/http"
	"strings"
	"time"

	"github.com/asaskevich/govalidator"
	"github.com/gorilla/mux"

	"github.com/go-park-mail-ru/2025_1_Return_Zero/internal/middleware"
	"github.com/go-park-mail-ru/2025_1_Return_Zero/internal/pkg/helpers"
	"github.com/go-park-mail-ru/2025_1_Return_Zero/internal/pkg/model"
	deliveryModel "github.com/go-park-mail-ru/2025_1_Return_Zero/internal/pkg/model/delivery"
	usecaseModel "github.com/go-park-mail-ru/2025_1_Return_Zero/internal/pkg/model/usecase"
	"github.com/go-park-mail-ru/2025_1_Return_Zero/internal/pkg/user"
	"go.uber.org/zap"
)

var (
	ErrValidationFailed = errors.New("validation failed")
)

type UserHandler struct {
	usecase user.Usecase
}

func NewUserHandler(usecase user.Usecase) *UserHandler {
	return &UserHandler{
		usecase: usecase,
	}
}

func registerToUsecaseModel(user *deliveryModel.RegisterData) *usecaseModel.User {
	return &usecaseModel.User{
		Username: user.Username,
		Email:    user.Email,
		Password: user.Password,
	}
}

func loginToUsecaseModel(user *deliveryModel.LoginData) *usecaseModel.User {
	return &usecaseModel.User{
		Username: user.Username,
		Email:    user.Email,
		Password: user.Password,
	}
}

func toUserToFront(user *usecaseModel.User) *deliveryModel.UserToFront {
	return &deliveryModel.UserToFront{
		Username: user.Username,
		Email:    user.Email,
		Avatar:   user.AvatarUrl,
	}
}

func userDeleteToUsecaseModel(user *deliveryModel.UserDelete) *usecaseModel.User {
	return &usecaseModel.User{
		Username: user.Username,
		Email:    user.Email,
		Password: user.Password,
	}
}

func validateData(data interface{}) (bool, error) {
	result, err := govalidator.ValidateStruct(data)
	if err != nil {
		return false, err
	}
	return result, nil
}

func createCookie(name string, value string, expiration time.Time, path string) *http.Cookie {
	return &http.Cookie{
		Name:     name,
		Value:    value,
		Expires:  expiration,
		HttpOnly: true,
		Path:     path,
	}
}

// Signup godoc
// @Summary Register a new user
// @Description Creates a new user account with provided registration data
// @Tags auth
// @Accept json
// @Produce json
// @Param register body delivery.RegisterData true "User registration data"
// @Success 200 {object} delivery.APIResponse{body=delivery.UserToFront} "User successfully registered"
// @Failure 400 {object} delivery.APIBadRequestErrorResponse "Bad request - invalid registration data"
// @Router /auth/signup [post]
func (h *UserHandler) Signup(w http.ResponseWriter, r *http.Request) {
	ctx := r.Context()
	logger := helpers.LoggerFromContext(ctx)

	regData := &deliveryModel.RegisterData{}
	err := helpers.ReadJSON(w, r, regData)
	if err != nil {
		logger.Error("failed to read registration data", zap.Error(err))
		helpers.WriteErrorResponse(w, http.StatusBadRequest, err.Error(), nil)
		return
	}
	if regData.Username == "default_avatar" {
		logger.Error("username is system word")
		helpers.WriteErrorResponse(w, http.StatusBadRequest, "Wrong username", nil)
		return
	}
	isValid, err := validateData(regData)
	if err != nil || !isValid {
		logger.Error("failed to validate registration data", zap.Error(err))
		helpers.WriteErrorResponse(w, http.StatusBadRequest, ErrValidationFailed.Error(), nil)
		return
	}
	user, sessionId, err := h.usecase.CreateUser(ctx, registerToUsecaseModel(regData))
	if err != nil {
		logger.Error("failed to create user", zap.Error(err))
		helpers.WriteErrorResponse(w, http.StatusBadRequest, err.Error(), nil)
		return
	}
	cookie := createCookie("session_id", sessionId, time.Now().Add(24*time.Hour), "/")
	http.SetCookie(w, cookie)
	helpers.WriteSuccessResponse(w, http.StatusOK, toUserToFront(user), nil)
}

// Login godoc
// @Summary Authenticate user
// @Description Authenticates a user with provided login credentials and returns a session
// @Tags auth
// @Accept json
// @Produce json
// @Param login body delivery.LoginData true "User login data"
// @Success 200 {object} delivery.APIResponse{body=delivery.UserToFront} "User successfully authenticated"
// @Failure 400 {object} delivery.APIBadRequestErrorResponse "Bad request - invalid login data"
// @Router /auth/login [post]
func (h *UserHandler) Login(w http.ResponseWriter, r *http.Request) {
	ctx := r.Context()
	logger := helpers.LoggerFromContext(ctx)

	logData := &deliveryModel.LoginData{}
	err := helpers.ReadJSON(w, r, logData)
	if err != nil {
		logger.Error("failed to read login data", zap.Error(err))
		helpers.WriteErrorResponse(w, http.StatusBadRequest, err.Error(), nil)
		return
	}
	isValid, err := validateData(logData)
	if err != nil || !isValid {
		logger.Error("failed to validate login data", zap.Error(err))
		helpers.WriteErrorResponse(w, http.StatusBadRequest, ErrValidationFailed.Error(), nil)
		return
	}
	user, sessionId, err := h.usecase.LoginUser(ctx, loginToUsecaseModel(logData))
	if err != nil {
		logger.Error("failed to login user", zap.Error(err))
		helpers.WriteErrorResponse(w, http.StatusBadRequest, err.Error(), nil)
		return
	}
	cookie := createCookie("session_id", sessionId, time.Now().Add(24*time.Hour), "/")
	http.SetCookie(w, cookie)
	helpers.WriteSuccessResponse(w, http.StatusOK, toUserToFront(user), nil)
}

// Logout godoc
// @Summary Log out user
// @Description Terminates user session and invalidates session cookie
// @Tags auth
// @Accept json
// @Produce json
// @Success 200 {object} delivery.APIResponse{body=delivery.Message} "Successfully logged out"
// @Failure 400 {object} delivery.APIBadRequestErrorResponse "Bad request - session not found"
// @Router /auth/logout [post]
func (h *UserHandler) Logout(w http.ResponseWriter, r *http.Request) {
	ctx := r.Context()
	logger := helpers.LoggerFromContext(ctx)
	cookie, err := r.Cookie("session_id")
	if err != nil {
		logger.Error("failed to get session id", zap.Error(err))
		helpers.WriteErrorResponse(w, http.StatusBadRequest, err.Error(), nil)
		return
	}
	sessionId := cookie.Value
	err = h.usecase.Logout(ctx, sessionId)
	if err != nil {
		logger.Error("failed to logout user", zap.Error(err))
		helpers.WriteErrorResponse(w, http.StatusBadRequest, err.Error(), nil)
		return
	}
	cookie.Expires = time.Now().AddDate(0, 0, -1)
	http.SetCookie(w, cookie)

	msg := &deliveryModel.Message{
		Message: "Successfully logged out",
	}

	helpers.WriteSuccessResponse(w, http.StatusOK, msg, nil)
}

// CheckUser godoc
// @Summary Check user authentication
// @Description Verifies user's session and returns user information if authenticated
// @Tags auth
// @Accept json
// @Produce json
// @Success 200 {object} delivery.APIResponse{body=delivery.UserToFront} "User information"
// @Failure 400 {object} delivery.APIBadRequestErrorResponse "Bad request - session not found or invalid"
// @Router /auth/check [get]
func (h *UserHandler) CheckUser(w http.ResponseWriter, r *http.Request) {
	ctx := r.Context()
	logger := helpers.LoggerFromContext(ctx)
	cookie, err := r.Cookie("session_id")
	if err != nil {
		logger.Error("failed to get session id", zap.Error(err))
		helpers.WriteErrorResponse(w, http.StatusBadRequest, err.Error(), nil)
		return
	}
	sessionId := cookie.Value
	user, err := h.usecase.GetUserBySID(ctx, sessionId)
	if err != nil {
		logger.Error("failed to get user by session id", zap.Error(err))
		helpers.WriteErrorResponse(w, http.StatusBadRequest, err.Error(), nil)
		return
	}
	helpers.WriteSuccessResponse(w, http.StatusOK, toUserToFront(user), nil)
}

// UploadAvatar godoc
// @Summary Upload user avatar
// @Description Uploads a new avatar image for a specific user
// @Tags user
// @Accept multipart/form-data
// @Produce json
// @Param username path string true "Username"
// @Param avatar formData file true "Avatar image file (max 5MB, image formats only)"
// @Success 200 {object} delivery.APIResponse{body=delivery.AvatarURL} "Link to the uploaded avatar image"
// @Failure 400 {object} delivery.APIBadRequestErrorResponse "Bad request - invalid file or username"
// @Router /user/{username}/avatar [post]
func (h *UserHandler) UploadAvatar(w http.ResponseWriter, r *http.Request) {
	ctx := r.Context()
	logger := helpers.LoggerFromContext(ctx)
	vars := mux.Vars(r)
	username, ok := vars["username"]
	if !ok {
		logger.Error("username not found in URL")
		helpers.WriteErrorResponse(w, http.StatusBadRequest, "username not found in URL", nil)
		return
	}

	userAuth, exist := middleware.GetUserFromContext(ctx)
	if !exist {
		logger.Error("user not auth")
		helpers.WriteErrorResponse(w, http.StatusBadRequest, "user not found in context", nil)
		return
	}
	if userAuth.Username != username {
		logger.Error("wrong user")
		helpers.WriteErrorResponse(w, http.StatusBadRequest, "user not found in context", nil)
		return
	}

	const maxUploadSize = 5 << 20
	err := r.ParseMultipartForm(maxUploadSize)
	if err != nil {
		logger.Error("failed to parse form", zap.Error(err))
		helpers.WriteErrorResponse(w, http.StatusBadRequest, err.Error(), nil)
		return
	}

	file, fileHeader, err := r.FormFile("avatar")
	if err != nil {
		logger.Error("failed to get file from form", zap.Error(err))
		helpers.WriteErrorResponse(w, http.StatusBadRequest, err.Error(), nil)
		return
	}
	defer file.Close()

	if fileHeader.Size > maxUploadSize {
		logger.Error("file size exceeds limit", zap.Error(err))
		helpers.WriteErrorResponse(w, http.StatusBadRequest, "file size exceeds limit", nil)
		return
	}

	contentType := fileHeader.Header.Get("Content-Type")
	if !strings.HasPrefix(contentType, "image/") {
		logger.Error("invalid file type", zap.String("contentType", contentType))
		helpers.WriteErrorResponse(w, http.StatusBadRequest, "only image files are allowed", nil)
		return
	}

	avatarURL, err := h.usecase.UploadAvatar(ctx, username, file)
	if err != nil {
		logger.Error("failed to upload avatar", zap.Error(err))
		helpers.WriteErrorResponse(w, http.StatusBadRequest, err.Error(), nil)
		return
	}
	msg := &deliveryModel.AvatarURL{
		AvatarUrl: avatarURL,
	}
	helpers.WriteSuccessResponse(w, http.StatusOK, msg, nil)
}

<<<<<<< HEAD
// ChangeUserData godoc
// @Summary Change user profile data
// @Description Updates user's profile information such as username, email, or password
// @Tags user
// @Accept json
// @Produce json
// @Param data body delivery.ChangeUserData true "User data to be updated"
// @Success 200 {object} delivery.APIResponse{body=delivery.UserToFront} "User data successfully updated"
// @Failure 400 {object} delivery.APIBadRequestErrorResponse "Bad request - invalid user data or validation failure"
// @Router /user/{username} [put]
func (h *UserHandler) ChangeUserData(w http.ResponseWriter, r *http.Request) {
	ctx := r.Context()
	logger := helpers.LoggerFromContext(ctx)

	userAuth, exist := middleware.GetUserFromContext(ctx)
	if !exist {
		logger.Error("user not auth")
		helpers.WriteErrorResponse(w, http.StatusBadRequest, "user not found in context", nil)
		return
	}

	changeData := &deliveryModel.ChangeUserData{}
	err := helpers.ReadJSON(w, r, changeData)
	if err != nil {
		logger.Error("failed to read change user data", zap.Error(err))
		helpers.WriteErrorResponse(w, http.StatusBadRequest, err.Error(), nil)
		return
	}

	isValid, err := validateData(changeData)
	if err != nil || !isValid {
		logger.Error("failed to validate change user data", zap.Error(err))
		helpers.WriteErrorResponse(w, http.StatusBadRequest, ErrValidationFailed.Error(), nil)
		return
	}
	changeDataUsecase := changeDataToUsecaseModel(changeData)
	newUser, err := h.usecase.ChangeUserData(ctx, userAuth.Username, changeDataUsecase)
	if err != nil {
		logger.Error("failed to change user data", zap.Error(err))
		helpers.WriteErrorResponse(w, http.StatusBadRequest, err.Error(), nil)
		return
	}
	helpers.WriteSuccessResponse(w, http.StatusOK, toUserToFront(newUser), nil)
}

=======
>>>>>>> 7475dc07
// DeleteUser godoc
// @Summary Delete user account
// @Description Deletes the authenticated user's account. Requires valid session cookie and matching user credentials.
// @Tags user
// @Accept json
// @Produce json
// @Param Authorization header string true "Session ID cookie (session_id=...)"
// @Param user body delivery.UserDelete true "User credentials for deletion verification"
// @Success 200 {object} delivery.APIResponse{body=delivery.Message} "User successfully deleted"
// @Failure 400 {object} delivery.APIBadRequestErrorResponse "Possible errors: invalid request body, validation failed, credentials mismatch, session cookie missing"
// @Failure 500 {object} delivery.APIBadRequestErrorResponse "Internal server error during user deletion"
// @Router /user/{username} [delete]
func (h *UserHandler) DeleteUser(w http.ResponseWriter, r *http.Request) {
	ctx := r.Context()
	logger := helpers.LoggerFromContext(ctx)

	userAuth, exist := middleware.GetUserFromContext(ctx)
	if !exist {
		logger.Error("user not auth")
		helpers.WriteErrorResponse(w, http.StatusBadRequest, "user not found in context", nil)
		return
	}

	userDelete := &deliveryModel.UserDelete{}
	err := helpers.ReadJSON(w, r, userDelete)
	if err != nil {
		logger.Error("failed to read change user data", zap.Error(err))
		helpers.WriteErrorResponse(w, http.StatusBadRequest, err.Error(), nil)
		return
	}

	isValid, err := validateData(userDelete)
	if err != nil || !isValid {
		logger.Error("failed to validate change user data", zap.Error(err))
		helpers.WriteErrorResponse(w, http.StatusBadRequest, ErrValidationFailed.Error(), nil)
		return
	}

	if userAuth.Username != userDelete.Username || userAuth.Email != userDelete.Email {
		logger.Error("wrong user")
		helpers.WriteErrorResponse(w, http.StatusBadRequest, "user not found in context", nil)
		return
	}

	cookie, err := r.Cookie("session_id")
	if err != nil {
		logger.Error("failed to get session id", zap.Error(err))
		helpers.WriteErrorResponse(w, http.StatusBadRequest, err.Error(), nil)
		return
	}
	sessionId := cookie.Value

	usecaseUser := userDeleteToUsecaseModel(userDelete)
	err = h.usecase.DeleteUser(ctx, usecaseUser, sessionId)
	if err != nil {
		logger.Error("failed to delete user", zap.Error(err))
		helpers.WriteErrorResponse(w, http.StatusBadRequest, err.Error(), nil)
		return
	}
	cookie.Expires = time.Now().AddDate(0, 0, -1)
	http.SetCookie(w, cookie)
	msg := &deliveryModel.Message{
		Message: "User successfully deleted",
	}
	helpers.WriteSuccessResponse(w, http.StatusOK, msg, nil)
}

<<<<<<< HEAD
// ChangeUserPrivacySettings godoc
// @Summary Change user privacy settings
// @Description Updates user's privacy settings
// @Tags user
// @Accept json
// @Produce json
// @Param settings body delivery.PrivacySettings true "User privacy settings to be updated"
// @Success 200 {object} delivery.APIResponse{body=delivery.Message} "Privacy settings successfully changed"
// @Failure 400 {object} delivery.APIBadRequestErrorResponse "Bad request - invalid settings data, validation failure, or unauthorized user"
// @Router /user/{username}/privacy [put]
func (h *UserHandler) ChangeUserPrivacySettings(w http.ResponseWriter, r *http.Request) {
=======
// GetUserData godoc
// @Summary Get user profile data and privacy settings
// @Description Retrieves user's profile information and privacy settings
// @Tags user
// @Accept json
// @Produce json
// @Param username path string true "Username"
// @Success 200 {object} delivery.APIResponse{body=delivery.UserFullData} "User data, privacy settings and statistics, -1 - if the statistics field is not allowed to display"
// @Failure 400 {object} delivery.APIBadRequestErrorResponse "Bad request - username not found in URL or user not found"
// @Router /user/{username} [get]
func (h *UserHandler) GetUserData(w http.ResponseWriter, r *http.Request) {
>>>>>>> 7475dc07
	ctx := r.Context()
	logger := helpers.LoggerFromContext(ctx)

	vars := mux.Vars(r)
	username, ok := vars["username"]
	if !ok {
		logger.Error("username not found in URL")
		helpers.WriteErrorResponse(w, http.StatusBadRequest, "username not found in URL", nil)
		return
	}

	userFullDataUsecase, err := h.usecase.GetUserData(ctx, username)
	if err != nil {
		logger.Error("failed to get user by username", zap.Error(err))
		helpers.WriteErrorResponse(w, http.StatusBadRequest, err.Error(), nil)
		return
	}

	authUser, isAuth := middleware.GetUserFromContext(ctx)

	UserFullDataDelivery := model.UserFullDataUsecaseToDelivery(userFullDataUsecase)

	isSameUser := isAuth && authUser.Username == userFullDataUsecase.Username

	if !isSameUser {
		UserFullDataDelivery.Email = ""

		privacySettings := UserFullDataDelivery.Privacy
		UserFullDataDelivery.Privacy = nil

		if privacySettings != nil && UserFullDataDelivery.Statistics != nil {
			if !privacySettings.IsPublicMinutesListened {
				UserFullDataDelivery.Statistics.MinutesListened = -1
			}
			if !privacySettings.IsPublicTracksListened {
				UserFullDataDelivery.Statistics.TracksListened = -1
			}
			if !privacySettings.IsPublicArtistsListened {
				UserFullDataDelivery.Statistics.ArtistsListened = -1
			}
			if !privacySettings.IsPublicPlaylists && !privacySettings.IsPublicFavoriteTracks && !privacySettings.IsPublicFavoriteArtists {
				UserFullDataDelivery.Statistics = nil
			}
		}
	}

	helpers.WriteSuccessResponse(w, http.StatusOK, UserFullDataDelivery, nil)
}

// ChangeUserData godoc
// @Summary Change user data
// @Description Updates user profile information and privacy settings
// @Tags user
// @Accept json
// @Produce json
// @Param user body delivery.UserChangeSettings true "User data and privacy settings"
// @Success 200 {object} delivery.APIResponse{body=delivery.UserFullData} "Updated user data and privacy settings"
// @Failure 400 {object} delivery.APIBadRequestErrorResponse "Bad request - invalid request body, validation failed, or user not found"
// @Router /user/{username} [put]
func (h *UserHandler) ChangeUserData(w http.ResponseWriter, r *http.Request) {
	ctx := r.Context()
	logger := middleware.LoggerFromContext(ctx)
	userAuth, exist := middleware.GetUserFromContext(ctx)
	if !exist {
		logger.Error("user not auth")
		helpers.WriteErrorResponse(w, http.StatusBadRequest, "user not auth", nil)
		return
	}
	userChangeData := &deliveryModel.UserChangeSettings{}
	err := helpers.ReadJSON(w, r, userChangeData)
	if err != nil {
		logger.Error("failed to read change user data", zap.Error(err))
		helpers.WriteErrorResponse(w, http.StatusBadRequest, err.Error(), nil)
		return
	}
	isValid, err := validateData(userChangeData)
	if err != nil {
		logger.Error("failed to validate change user data", zap.Error(err))
		helpers.WriteErrorResponse(w, http.StatusBadRequest, err.Error(), nil)
		return
	}
<<<<<<< HEAD
	helpers.WriteSuccessResponse(w, http.StatusOK, msg, nil)
}

// GetUserData godoc
// @Summary Get user profile data and privacy settings
// @Description Retrieves user's profile information and privacy settings
// @Tags user
// @Accept json
// @Produce json
// @Param username path string true "Username"
// @Success 200 {object} delivery.APIResponse{body=delivery.UserAndSettings} "User data and privacy settings"
// @Failure 400 {object} delivery.APIBadRequestErrorResponse "Bad request - username not found in URL or user not found"
// @Router /user/{username} [get]
func (h *UserHandler) GetUserData(w http.ResponseWriter, r *http.Request) {
	ctx := r.Context()
	logger := helpers.LoggerFromContext(ctx)

	vars := mux.Vars(r)
	username, ok := vars["username"]
	if !ok {
		logger.Error("username not found in URL")
		helpers.WriteErrorResponse(w, http.StatusBadRequest, "username not found in URL", nil)
=======
	if !isValid {
		logger.Error("failed to validate change user data", zap.Error(err))
		helpers.WriteErrorResponse(w, http.StatusBadRequest, ErrValidationFailed.Error(), nil)
>>>>>>> 7475dc07
		return
	}
	newUser, err := h.usecase.ChangeUserData(ctx, userAuth.Username, model.ChangeDataFromDeliveryToUsecase(userChangeData))
	if err != nil {
		logger.Error("failed to change user data", zap.Error(err))
		helpers.WriteErrorResponse(w, http.StatusBadRequest, err.Error(), nil)
		return
	}

	newUserDelivery := model.UserFullDataUsecaseToDelivery(newUser)
	helpers.WriteSuccessResponse(w, http.StatusOK, newUserDelivery, nil)
}<|MERGE_RESOLUTION|>--- conflicted
+++ resolved
@@ -301,54 +301,6 @@
 	helpers.WriteSuccessResponse(w, http.StatusOK, msg, nil)
 }
 
-<<<<<<< HEAD
-// ChangeUserData godoc
-// @Summary Change user profile data
-// @Description Updates user's profile information such as username, email, or password
-// @Tags user
-// @Accept json
-// @Produce json
-// @Param data body delivery.ChangeUserData true "User data to be updated"
-// @Success 200 {object} delivery.APIResponse{body=delivery.UserToFront} "User data successfully updated"
-// @Failure 400 {object} delivery.APIBadRequestErrorResponse "Bad request - invalid user data or validation failure"
-// @Router /user/{username} [put]
-func (h *UserHandler) ChangeUserData(w http.ResponseWriter, r *http.Request) {
-	ctx := r.Context()
-	logger := helpers.LoggerFromContext(ctx)
-
-	userAuth, exist := middleware.GetUserFromContext(ctx)
-	if !exist {
-		logger.Error("user not auth")
-		helpers.WriteErrorResponse(w, http.StatusBadRequest, "user not found in context", nil)
-		return
-	}
-
-	changeData := &deliveryModel.ChangeUserData{}
-	err := helpers.ReadJSON(w, r, changeData)
-	if err != nil {
-		logger.Error("failed to read change user data", zap.Error(err))
-		helpers.WriteErrorResponse(w, http.StatusBadRequest, err.Error(), nil)
-		return
-	}
-
-	isValid, err := validateData(changeData)
-	if err != nil || !isValid {
-		logger.Error("failed to validate change user data", zap.Error(err))
-		helpers.WriteErrorResponse(w, http.StatusBadRequest, ErrValidationFailed.Error(), nil)
-		return
-	}
-	changeDataUsecase := changeDataToUsecaseModel(changeData)
-	newUser, err := h.usecase.ChangeUserData(ctx, userAuth.Username, changeDataUsecase)
-	if err != nil {
-		logger.Error("failed to change user data", zap.Error(err))
-		helpers.WriteErrorResponse(w, http.StatusBadRequest, err.Error(), nil)
-		return
-	}
-	helpers.WriteSuccessResponse(w, http.StatusOK, toUserToFront(newUser), nil)
-}
-
-=======
->>>>>>> 7475dc07
 // DeleteUser godoc
 // @Summary Delete user account
 // @Description Deletes the authenticated user's account. Requires valid session cookie and matching user credentials.
@@ -416,19 +368,6 @@
 	helpers.WriteSuccessResponse(w, http.StatusOK, msg, nil)
 }
 
-<<<<<<< HEAD
-// ChangeUserPrivacySettings godoc
-// @Summary Change user privacy settings
-// @Description Updates user's privacy settings
-// @Tags user
-// @Accept json
-// @Produce json
-// @Param settings body delivery.PrivacySettings true "User privacy settings to be updated"
-// @Success 200 {object} delivery.APIResponse{body=delivery.Message} "Privacy settings successfully changed"
-// @Failure 400 {object} delivery.APIBadRequestErrorResponse "Bad request - invalid settings data, validation failure, or unauthorized user"
-// @Router /user/{username}/privacy [put]
-func (h *UserHandler) ChangeUserPrivacySettings(w http.ResponseWriter, r *http.Request) {
-=======
 // GetUserData godoc
 // @Summary Get user profile data and privacy settings
 // @Description Retrieves user's profile information and privacy settings
@@ -440,7 +379,6 @@
 // @Failure 400 {object} delivery.APIBadRequestErrorResponse "Bad request - username not found in URL or user not found"
 // @Router /user/{username} [get]
 func (h *UserHandler) GetUserData(w http.ResponseWriter, r *http.Request) {
->>>>>>> 7475dc07
 	ctx := r.Context()
 	logger := helpers.LoggerFromContext(ctx)
 
@@ -522,34 +460,9 @@
 		helpers.WriteErrorResponse(w, http.StatusBadRequest, err.Error(), nil)
 		return
 	}
-<<<<<<< HEAD
-	helpers.WriteSuccessResponse(w, http.StatusOK, msg, nil)
-}
-
-// GetUserData godoc
-// @Summary Get user profile data and privacy settings
-// @Description Retrieves user's profile information and privacy settings
-// @Tags user
-// @Accept json
-// @Produce json
-// @Param username path string true "Username"
-// @Success 200 {object} delivery.APIResponse{body=delivery.UserAndSettings} "User data and privacy settings"
-// @Failure 400 {object} delivery.APIBadRequestErrorResponse "Bad request - username not found in URL or user not found"
-// @Router /user/{username} [get]
-func (h *UserHandler) GetUserData(w http.ResponseWriter, r *http.Request) {
-	ctx := r.Context()
-	logger := helpers.LoggerFromContext(ctx)
-
-	vars := mux.Vars(r)
-	username, ok := vars["username"]
-	if !ok {
-		logger.Error("username not found in URL")
-		helpers.WriteErrorResponse(w, http.StatusBadRequest, "username not found in URL", nil)
-=======
 	if !isValid {
 		logger.Error("failed to validate change user data", zap.Error(err))
 		helpers.WriteErrorResponse(w, http.StatusBadRequest, ErrValidationFailed.Error(), nil)
->>>>>>> 7475dc07
 		return
 	}
 	newUser, err := h.usecase.ChangeUserData(ctx, userAuth.Username, model.ChangeDataFromDeliveryToUsecase(userChangeData))
