package customErrors

import (
	"errors"

	"google.golang.org/grpc/codes"
	"google.golang.org/grpc/status"
)

var (
	ErrArtistNotFound               = errors.New("artist not found")
	ErrInvalidOffset                = errors.New("invalid offset: should be greater than 0")
	ErrInvalidLimit                 = errors.New("invalid limit: should be greater than 0")
	ErrAlbumNotFound                = errors.New("album not found")
	ErrStreamNotFound               = errors.New("stream not found")
	ErrFailedToUpdateStreamDuration = errors.New("failed to update stream duration")
	ErrTrackNotFound                = errors.New("track not found")
	ErrStreamPermissionDenied       = errors.New("user does not have permission to update this stream")
	ErrUserNotFound                 = errors.New("user not found")
	ErrUserExist                    = errors.New("user already exist")
	ErrWrongPassword                = errors.New("wrong password")
	ErrPasswordRequired             = errors.New("password required")
	ErrCreateSalt                   = errors.New("failed to create salt")
	ErrCreateSession                = errors.New("failed to create session")
	ErrDeleteSession                = errors.New("failed to delete session")
	ErrGetSession                   = errors.New("failed to get session")
	ErrStream                       = errors.New("stream not found")
	ErrUnauthorized                 = errors.New("this action is not allowed for unauthorized users")
	ErrPlaylistNotFound             = errors.New("playlist not found")
	ErrPlaylistPermissionDenied     = errors.New("user does not have permission for this playlist")
	ErrPlaylistBadRequest           = errors.New("invalid playlist request")
	ErrUnsupportedImageFormat       = errors.New("unsupported image format: only JPEG and PNG are allowed")
	ErrImageTooBig                  = errors.New("image size exceeds 5MB limit")
	ErrFailedToParseImage           = errors.New("failed to parse image")
	ErrFailedToUploadImage          = errors.New("failed to upload image")
	ErrFailedToCreatePlaylist       = errors.New("failed to create playlist")
	ErrPlaylistUnauthorized         = errors.New("unauthorized users can't create playlist")
	ErrPlaylistImageNotUploaded     = errors.New("playlist image not uploaded")
	ErrPlaylistDuplicate            = errors.New("playlist with this title by you already exists")
	ErrPlaylistTrackNotFound        = errors.New("track not found in playlist")
	ErrPlaylistTrackDuplicate       = errors.New("track already in playlist")
<<<<<<< HEAD
	ErrLableExist                   = errors.New("label already exist")

	ErrUnsupportedImageFormatError = errors.New("unsupported image format")

	ErrFailedToUploadAlbumImage = errors.New("failed to upload album image")
=======
	ErrCreateRoomNotAllDataProvided = errors.New("not all data provided")
	ErrRoomIDRequired               = errors.New("room id is required")
	ErrInvalidSelection             = errors.New("invalid selection")
>>>>>>> eea89a29
)

func HandleAlbumGRPCError(err error) error {
	if err == nil {
		return nil
	}

	st, ok := status.FromError(err)
	if !ok {
		return err
	}

	switch st.Code() {
	case codes.NotFound:
		return ErrAlbumNotFound
	case codes.Internal:
		return errors.New("internal server error: " + st.Message())
	default:
		return err
	}
}

func HandleArtistGRPCError(err error) error {
	if err == nil {
		return nil
	}

	st, ok := status.FromError(err)
	if !ok {
		return err
	}

	switch st.Code() {
	case codes.NotFound:
		return ErrArtistNotFound
	case codes.Internal:
		return errors.New("internal server error: " + st.Message())
	default:
		return err
	}
}

func HandleTrackGRPCError(err error) error {
	if err == nil {
		return nil
	}

	st, ok := status.FromError(err)
	if !ok {
		return err
	}

	switch st.Code() {
	case codes.NotFound:
		switch st.Message() {
		case "track not found":
			return ErrTrackNotFound
		case "stream not found":
			return ErrStreamNotFound
		default:
			return err
		}
	case codes.PermissionDenied:
		return ErrStreamPermissionDenied
	case codes.Internal:
		switch st.Message() {
		case "failed to update stream duration":
			return ErrFailedToUpdateStreamDuration
		default:
			return errors.New("internal server error: " + st.Message())
		}
	default:
		return err
	}
}

func HandleUserGRPCError(err error) error {
	if err == nil {
		return nil
	}

	st, ok := status.FromError(err)
	if !ok {
		return err
	}

	switch st.Code() {
	case codes.NotFound:
		return ErrUserNotFound
	case codes.AlreadyExists:
		return ErrUserExist
	case codes.Unauthenticated:
		return ErrWrongPassword
	case codes.InvalidArgument:
		return ErrPasswordRequired
	case codes.Internal:
		switch st.Message() {
		case "failed to create salt":
			return ErrCreateSalt
		default:
			return errors.New("internal server error: " + st.Message())
		}
	default:
		return err
	}
}

func HandleAuthGRPCError(err error) error {
	if err == nil {
		return nil
	}

	st, ok := status.FromError(err)
	if !ok {
		return err
	}

	switch st.Code() {
	case codes.Unavailable:
		return ErrGetSession
	default:
		return err
	}
}

func HandlePlaylistGRPCError(err error) error {
	if err == nil {
		return nil
	}

	st, ok := status.FromError(err)
	if !ok {
		return err
	}

	switch st.Code() {
	case codes.NotFound:
		switch st.Message() {
		case "playlist not found":
			return ErrPlaylistNotFound
		case "track not found in playlist":
			return ErrPlaylistTrackNotFound
		default:
			return err
		}
	case codes.PermissionDenied:
		return ErrPlaylistPermissionDenied
	case codes.InvalidArgument:
		switch st.Message() {
		case "invalid playlist request":
			return ErrPlaylistBadRequest
		case "unsupported image format: only JPEG and PNG are allowed":
			return ErrUnsupportedImageFormat
		case "image size exceeds 5MB limit":
			return ErrImageTooBig
		case "failed to parse image":
			return ErrFailedToParseImage
		case "failed to upload image":
			return ErrFailedToUploadImage
		default:
			return err
		}
	case codes.AlreadyExists:
		switch st.Message() {
		case "playlist with this title by you already exists":
			return ErrPlaylistDuplicate
		case "track already in playlist":
			return ErrPlaylistTrackDuplicate
		default:
			return err
		}
	case codes.Internal:
		return errors.New("internal server error: " + st.Message())
	default:
		return err
	}
}<|MERGE_RESOLUTION|>--- conflicted
+++ resolved
@@ -39,17 +39,12 @@
 	ErrPlaylistDuplicate            = errors.New("playlist with this title by you already exists")
 	ErrPlaylistTrackNotFound        = errors.New("track not found in playlist")
 	ErrPlaylistTrackDuplicate       = errors.New("track already in playlist")
-<<<<<<< HEAD
 	ErrLableExist                   = errors.New("label already exist")
-
 	ErrUnsupportedImageFormatError = errors.New("unsupported image format")
-
 	ErrFailedToUploadAlbumImage = errors.New("failed to upload album image")
-=======
 	ErrCreateRoomNotAllDataProvided = errors.New("not all data provided")
 	ErrRoomIDRequired               = errors.New("room id is required")
 	ErrInvalidSelection             = errors.New("invalid selection")
->>>>>>> eea89a29
 )
 
 func HandleAlbumGRPCError(err error) error {
