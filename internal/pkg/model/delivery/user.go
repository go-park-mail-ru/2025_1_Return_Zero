--- conflicted
+++ resolved
@@ -8,7 +8,6 @@
 	Email    string `json:"email"`
 }
 
-<<<<<<< HEAD
 type UserDelete struct {
 	Username string `json:"username" valid:"required,alphanum,stringlength(3|20)"`
 	Password string `json:"password" valid:"required,alphanum,stringlength(4|25)"`
@@ -17,23 +16,14 @@
 
 // RegisterData represents user registration information
 // @Description User registration data requiring username (3-20 characters), password (4-25 characters), and valid email (5-30 characters)
-=======
-// RegisterData represents user registration data
-// @Description User registration data
->>>>>>> e0b7982d
 type RegisterData struct {
 	Username string `json:"username" valid:"required,alphanum,stringlength(3|20)"`
 	Password string `json:"password" valid:"required,alphanum,stringlength(4|25)"`
 	Email    string `json:"email" valid:"required,email,stringlength(5|30)"`
 }
 
-<<<<<<< HEAD
 // LoginData represents user login credentials
 // @Description User login data. Either username or email must be provided along with required password (4-25 characters)
-=======
-// LoginData represents user login data
-// @Description User login data
->>>>>>> e0b7982d
 type LoginData struct {
 	Username string `json:"username" valid:"alphanum,stringlength(3|20)"`
 	Password string `json:"password" valid:"required,stringlength(4|25)"`
