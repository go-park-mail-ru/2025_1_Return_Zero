package middleware

import (
	"context"
	"github.com/go-park-mail-ru/2025_1_Return_Zero/internal/pkg/model/usecase"
	"net/http"

	usecaseModel "github.com/go-park-mail-ru/2025_1_Return_Zero/internal/pkg/model/usecase"
	"github.com/go-park-mail-ru/2025_1_Return_Zero/internal/pkg/user"
)

type UserContextKey struct{}

func Auth(userUsecase user.Usecase) func(http.Handler) http.Handler {
	return func(next http.Handler) http.Handler {
		return http.HandlerFunc(func(w http.ResponseWriter, r *http.Request) {
			sessionCookie, err := r.Cookie("session_id")
			if err != nil {
				next.ServeHTTP(w, r)
				return
			}

			sessionID := sessionCookie.Value
			user, err := userUsecase.GetUserBySID(sessionID)
			if err != nil {
				next.ServeHTTP(w, r)
				return
			}
			ctx := context.WithValue(r.Context(), UserContextKey{}, user)
			r = r.WithContext(ctx)
			next.ServeHTTP(w, r)
		})
	}
}

<<<<<<< HEAD
func GetUserFromContext(ctx context.Context) (*usecaseModel.User, bool) {
	user, ok := ctx.Value(UserContextKey{}).(*usecaseModel.User)
=======
func GetUserFromContext(ctx context.Context) (*usecase.User, bool) {
	user, ok := ctx.Value(UserContextKey{}).(*usecase.User)
>>>>>>> e0b7982d
	if !ok {
		return nil, false
	}
	return user, true
}<|MERGE_RESOLUTION|>--- conflicted
+++ resolved
@@ -33,13 +33,8 @@
 	}
 }
 
-<<<<<<< HEAD
 func GetUserFromContext(ctx context.Context) (*usecaseModel.User, bool) {
 	user, ok := ctx.Value(UserContextKey{}).(*usecaseModel.User)
-=======
-func GetUserFromContext(ctx context.Context) (*usecase.User, bool) {
-	user, ok := ctx.Value(UserContextKey{}).(*usecase.User)
->>>>>>> e0b7982d
 	if !ok {
 		return nil, false
 	}
